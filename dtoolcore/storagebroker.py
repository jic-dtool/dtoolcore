"""Disk storage broker."""

import os
import json
import shutil
import logging
import datetime
import socket

from dtoolcore import __version__
from dtoolcore.utils import (
    mkdir_parents,
    generate_identifier,
    generous_parse_uri,
    timestamp,
    IS_WINDOWS,
    windows_to_unix_path,
    unix_to_windows_path,
    handle_to_osrelpath,
)
from dtoolcore.filehasher import FileHasher, md5sum_hexdigest

logger = logging.getLogger(__name__)


_STRUCTURE_PARAMETERS = {
    "data_directory": ["data"],
    "dataset_readme_relpath": ["README.yml"],
    "dtool_directory": [".dtool"],
    "admin_metadata_relpath": [".dtool", "dtool"],
    "structure_metadata_relpath": [".dtool", "structure.json"],
    "dtool_readme_relpath": [".dtool", "README.txt"],
    "manifest_relpath": [".dtool", "manifest.json"],
    "overlays_directory": [".dtool", "overlays"],
    "annotations_directory": [".dtool", "annotations"],
    "metadata_fragments_directory": [".dtool", "tmp_fragments"],
    "storage_broker_version": __version__,
}

_DTOOL_README_TXT = """README
======

This is a Dtool dataset stored on traditional file system storage.

Content provided during the dataset creation process
----------------------------------------------------

Dataset descriptive metadata: README.yml
Dataset items: data/

Automatically generated files and directories
---------------------------------------------

This file: .dtool/README.txt
Administrative metadata describing the dataset: .dtool/dtool
Structural metadata describing the dataset: .dtool/structure.json
Structural metadata describing the data items: .dtool/manifest.json
Per item descriptive metadata: .dtool/overlays/
Dataset key/value pairs metadata: .dtool/annotations/
"""


class StorageBrokerOSError(OSError):
    pass


class DiskStorageBrokerValidationWarning(Warning):
    pass


class BaseStorageBroker(object):
    """Base storage broker class defining the required interface."""

    # Class methods to override.

    @classmethod
    def list_dataset_uris(cls, base_uri, config_path):
        """Return list containing URIs in location given by base_uri."""
        raise(NotImplementedError())

    @classmethod
    def generate_uri(cls, name, uuid, base_uri):
        """Return dataset URI."""
        raise(NotImplementedError())

    # Methods to override.

    def get_text(self, key):
        """Return the text associated with the key."""
        raise(NotImplementedError())

    def put_text(self, key, text):
        """Put the text into the storage associated with the key."""
        raise(NotImplementedError())

    def get_admin_metadata_key(self):
        """Return the admin metadata key."""
        raise(NotImplementedError())

    def get_readme_key(self):
        """Return the admin metadata key."""
        raise(NotImplementedError())

    def get_manifest_key(self):
        """Return the manifest key."""
        raise(NotImplementedError())

    def get_overlay_key(self, overlay_name):
        """Return the overlay key."""
        raise(NotImplementedError())

    def get_annotation_key(self, annotation_name):
        """Return the annotation key."""
        raise(NotImplementedError())

    def list_overlay_names(self):
        """Return list of overlay names."""
        raise(NotImplementedError())

    def list_annotation_names(self):
        """Return list of annotation names."""
        raise(NotImplementedError())

    def get_item_abspath(self, identifier):
        """Return absolute path at which item content can be accessed.

        :param identifier: item identifier
        :returns: absolute path from which the item content can be accessed
        """
        raise(NotImplementedError())

    def _create_structure(self):
        """Create necessary structure to hold a dataset."""
        raise(NotImplementedError())

    def put_item(self, fpath, relpath):
        """Put item with content from fpath at relpath in dataset.

        Missing directories in relpath are created on the fly.

        :param fpath: path to the item on disk
        :param relpath: relative path name given to the item in the dataset as
                        a handle
        :returns: the handle given to the item
        """
        raise(NotImplementedError())

    def iter_item_handles(self):
        """Return iterator over item handles."""
        raise(NotImplementedError())

    def get_size_in_bytes(self, handle):
        """Return the size in bytes."""
        raise(NotImplementedError())

    def get_utc_timestamp(self, handle):
        """Return the UTC timestamp."""
        raise(NotImplementedError())

    def get_hash(self, handle):
        """Return the hash."""
        raise(NotImplementedError())

    def has_admin_metadata(self):
        """Return True if the administrative metadata exists.

        This is the definition of being a "dataset".
        """
        raise(NotImplementedError())

    def add_item_metadata(self, handle, key, value):
        """Store the given key:value pair for the item associated with handle.

        :param handle: handle for accessing an item before the dataset is
                       frozen
        :param key: metadata key
        :param value: metadata value
        """
        raise(NotImplementedError())

    def get_item_metadata(self, handle):
        """Return dictionary containing all metadata associated with handle.

        In other words all the metadata added using the ``add_item_metadata``
        method.

        :param handle: handle for accessing an item before the dataset is
                       frozen
        :returns: dictionary containing item metadata
        """
        raise(NotImplementedError())

    def pre_freeze_hook(self):
        """Pre :meth:`dtoolcore.ProtoDataSet.freeze` actions.

        This method is called at the beginning of the
        :meth:`dtoolcore.ProtoDataSet.freeze` method.

        It may be useful for remote storage backends to generate
        caches to remove repetitive time consuming calls
        """
        raise(NotImplementedError())

    def post_freeze_hook(self):
        """Post :meth:`dtoolcore.ProtoDataSet.freeze` cleanup actions.

        This method is called at the end of the
        :meth:`dtoolcore.ProtoDataSet.freeze` method.

        In the :class:`dtoolcore.storage_broker.DiskStorageBroker` it removes
        the temporary directory for storing item metadata fragment files.
        """
        raise(NotImplementedError())

    def _list_historical_readme_keys(self):
        """Return list of historical README.yml keys."""
        raise(NotImplementedError())

    # Reusable methods.

    def generate_base_uri(self, uri):
        """Return dataset base URI given a uri."""
        base_uri = uri.rsplit("/", 1)[0]
        return base_uri

    def get_admin_metadata(self):
        """Return the admin metadata as a dictionary."""
        logger.debug("Getting admin metdata {}".format(self))
        text = self.get_text(self.get_admin_metadata_key())
        return json.loads(text)

    def get_readme_content(self):
        """Return the README descriptive metadata as a string."""
        logger.debug("Getting readme content {}".format(self))
        return self.get_text(self.get_readme_key())

    def get_manifest(self):
        """Return the manifest as a dictionary."""
        logger.debug("Getting manifest {}".format(self))
        text = self.get_text(self.get_manifest_key())
        return json.loads(text)

    def get_overlay(self, overlay_name):
        """Return overlay as a dictionary."""
        logger.debug("Getting overlay: {} {}".format(overlay_name, self))
        overlay_key = self.get_overlay_key(overlay_name)
        text = self.get_text(overlay_key)
        return json.loads(text)

    def get_annotation(self, annotation_name):
        """Return value of the annotation associated with the key.

        :returns: annotation (string, int, float, bool)
        :raises: DtoolCoreAnnotationKeyError if the annotation does not exist
        """
        logger.debug("Getting annotation: {} {}".format(annotation_name, self))
        annotation_key = self.get_annotation_key(annotation_name)
        text = self.get_text(annotation_key)
        return json.loads(text)

    def put_admin_metadata(self, admin_metadata):
        """Store the admin metadata."""
        logger.debug("Putting admin metdata {}".format(self))
        text = json.dumps(admin_metadata)
        key = self.get_admin_metadata_key()
        self.put_text(key, text)

    def put_manifest(self, manifest):
        """Store the manifest."""
        logger.debug("Putting manifest {}".format(self))
        text = json.dumps(manifest, indent=2, sort_keys=True)
        key = self.get_manifest_key()
        self.put_text(key, text)

    def put_readme(self, content):
        """Store the readme descriptive metadata."""
        logger.debug("Putting readme {}".format(self))
        key = self.get_readme_key()
        self.put_text(key, content)

    def update_readme(self, content):
        """Update the readme descriptive metadata."""
        logger.debug("Updating readme {}".format(self))
        key = self.get_readme_key()

        # Back up old README content.
        backup_content = self.get_readme_content()
        backup_key = key + "-{}".format(
            timestamp(datetime.datetime.now())
        )
        logger.debug("README.yml backup key: {} {}".format(backup_key, self))
        self.put_text(backup_key, backup_content)

        self.put_text(key, content)

    def put_overlay(self, overlay_name, overlay):
        """Store the overlay."""
        logger.debug("Putting overlay: {} {}".format(overlay_name, self))
        key = self.get_overlay_key(overlay_name)
        text = json.dumps(overlay, indent=2)
        self.put_text(key, text)

    def put_annotation(self, annotation_name, annotation):
        """Set/update value of the annotation associated with the key.

        :raises: DtoolCoreAnnotationTypeError if the type of the value is not
                 str, int, float or bool.
        """
        logger.debug("Putting annotation: {} {}".format(annotation_name, self))
        key = self.get_annotation_key(annotation_name)
        text = json.dumps(annotation, indent=2)
        self.put_text(key, text)

    def get_relpath(self, handle):
        """Return the relative path."""
        return handle

    def item_properties(self, handle):
        """Return properties of the item with the given handle."""
        logger.debug("Getting properties for handle: {} {}".format(handle, self))  # NOQA
        properties = {
            'size_in_bytes': self.get_size_in_bytes(handle),
            'utc_timestamp': self.get_utc_timestamp(handle),
            'hash': self.get_hash(handle),
            'relpath': self.get_relpath(handle)
        }
        logger.debug("{} properties: {} {}".format(handle, properties, self))
        return properties

    def _document_structure(self):
        """Document the structure of the dataset."""
        logger.debug("Documenting dataset structure {}".format(self))
        key = self.get_structure_key()
        text = json.dumps(self._structure_parameters, indent=2, sort_keys=True)
        self.put_text(key, text)

        key = self.get_dtool_readme_key()
        self.put_text(key, self._dtool_readme_txt)

    def create_structure(self):
        """Create necessary structure to hold a dataset."""
        logger.debug("Creating dataset structure {}".format(self))
        self._create_structure()
        self._document_structure()


def dataset_abspath_from_uri(uri):
    """Generate an absolute path to the base of a DataSet stored on filesystem
    disk in a way that's safe for Windows.
    """

    parse_result = generous_parse_uri(uri)
    path = os.path.join(parse_result.netloc, parse_result.path)
    if path.startswith("/C:"):
        return os.path.abspath(path[1:])
    else:
        return os.path.abspath(path)


class DiskStorageBroker(BaseStorageBroker):
    """
    Storage broker to interact with datasets on local disk storage.

    The :class:`dtoolcore.ProtoDataSet` class uses the
    :class:`dtoolcore.storage_broker.DiskStorageBroker` to construct datasets
    by writing to disk and the :class:`dtoolcore.DataSet` class uses it to read
    datasets from disk.
    """

    #: Attribute used to define the type of storage broker.
    key = "file"

    #: Attribute used by :class:`dtoolcore.ProtoDataSet` to write the hash
    #: function name to the manifest.
    hasher = FileHasher(md5sum_hexdigest)

    # Attribute used to define the structure of the dataset.
    _structure_parameters = _STRUCTURE_PARAMETERS

    # Attribute used to document the structure of the dataset.
    _dtool_readme_txt = _DTOOL_README_TXT

    def __init__(self, uri, config_path=None):
<<<<<<< HEAD
=======

        logger.debug("Initialising {}...".format(self))

>>>>>>> c1075b2e
        # Get the abspath to the dataset.
        self._abspath = dataset_abspath_from_uri(uri)

        # Define some other more abspaths.
        self._data_abspath = self._generate_abspath("data_directory")
        self._overlays_abspath = self._generate_abspath("overlays_directory")
        self._annotations_abspath = self._generate_abspath(
            "annotations_directory"
        )
        self._metadata_fragments_abspath = self._generate_abspath(
            "metadata_fragments_directory"
        )

        # Define some essential directories to be created.
        self._essential_subdirectories = [
            self._generate_abspath("dtool_directory"),
            self._data_abspath,
            self._overlays_abspath,
            self._annotations_abspath
        ]

    # Generic helper functions.

    def _generate_abspath(self, key):
        return os.path.join(self._abspath, *self._structure_parameters[key])

    def _fpath_from_handle(self, handle):
        return os.path.join(self._data_abspath, handle)

    def _handle_to_fragment_absprefixpath(self, handle):
        stem = generate_identifier(handle)
        return os.path.join(self._metadata_fragments_abspath, stem)

    # Class methods to override.

    @classmethod
    def list_dataset_uris(cls, base_uri, config_path):
        """Return list containing URIs in location given by base_uri."""

        parsed_uri = generous_parse_uri(base_uri)
        uri_list = []

        path = parsed_uri.path
        if IS_WINDOWS:
            path = unix_to_windows_path(parsed_uri.path, parsed_uri.netloc)

        for d in os.listdir(path):
            dir_path = os.path.join(path, d)

            if not os.path.isdir(dir_path):
                continue

            storage_broker = cls(dir_path, config_path)

            if not storage_broker.has_admin_metadata():
                continue

            uri = storage_broker.generate_uri(
                name=d,
                uuid=None,
                base_uri=base_uri
            )
            uri_list.append(uri)

        return uri_list

    @classmethod
    def generate_uri(cls, name, uuid, base_uri):
        logger.debug("In DiskStorageBroker.generate_uri...")
        parsed_uri = generous_parse_uri(base_uri)
        prefix = parsed_uri.path
        netloc = parsed_uri.netloc
        dataset_path = os.path.join(netloc, prefix, name)
        dataset_abspath = os.path.abspath(dataset_path)
        if IS_WINDOWS:
            dataset_abspath = windows_to_unix_path(dataset_abspath)
        return "{}://{}{}".format(
            cls.key,
            socket.gethostname(),
            dataset_abspath
        )

    # Methods to override.

    def get_text(self, key):
        """Return the text associated with the key."""
        with open(key) as fh:
            return fh.read()

    def put_text(self, key, text):
        """Put the text into the storage associated with the key."""
        parent_directory = os.path.dirname(key)
        mkdir_parents(parent_directory)
        with open(key, "w") as fh:
            fh.write(text)

    def get_admin_metadata_key(self):
        "Return the path to the admin metadata file."""
        return self._generate_abspath("admin_metadata_relpath")

    def get_readme_key(self):
        "Return the path to the readme file."""
        return self._generate_abspath("dataset_readme_relpath")

    def get_manifest_key(self):
        "Return the path to the readme file."""
        return self._generate_abspath("manifest_relpath")

    def get_structure_key(self):
        "Return the path to the structure parameter file."""
        return self._generate_abspath("structure_metadata_relpath")

    def get_dtool_readme_key(self):
        "Return the path to the dtool readme file."""
        return self._generate_abspath("dtool_readme_relpath")

    def get_overlay_key(self, overlay_name):
        "Return the path to the overlay file."""
        return os.path.join(self._overlays_abspath, overlay_name + '.json')

    def get_annotation_key(self, annotation_name):
        "Return the path to the annotation file."""
        return os.path.join(
            self._annotations_abspath,
            annotation_name + '.json'
        )

    def get_size_in_bytes(self, handle):
        """Return the size in bytes."""
        fpath = self._fpath_from_handle(handle)
        return os.stat(fpath).st_size

    def get_utc_timestamp(self, handle):
        """Return the UTC timestamp."""
        fpath = self._fpath_from_handle(handle)
        datetime_obj = datetime.datetime.utcfromtimestamp(
            os.stat(fpath).st_mtime
        )
        return timestamp(datetime_obj)

    def get_hash(self, handle):
        """Return the hash."""
        fpath = self._fpath_from_handle(handle)
        return DiskStorageBroker.hasher(fpath)

    def has_admin_metadata(self):
        """Return True if the administrative metadata exists.

        This is the definition of being a "dataset".
        """
        return os.path.isfile(self.get_admin_metadata_key())

    def list_overlay_names(self):
        """Return list of overlay names."""
        overlay_names = []
        if not os.path.isdir(self._overlays_abspath):
            return overlay_names
        for fname in os.listdir(self._overlays_abspath):
            name, ext = os.path.splitext(fname)
            overlay_names.append(name)
        return overlay_names

    def list_annotation_names(self):
        """Return list of annotation names."""
        annotation_names = []
        if not os.path.isdir(self._annotations_abspath):
            return annotation_names
        for fname in os.listdir(self._annotations_abspath):
            name, ext = os.path.splitext(fname)
            annotation_names.append(name)
        return annotation_names

    def get_item_abspath(self, identifier):
        """Return absolute path at which item content can be accessed.

        :param identifier: item identifier
        :returns: absolute path from which the item content can be accessed
        """
        manifest = self.get_manifest()
        item = manifest["items"][identifier]
        relpath = handle_to_osrelpath(item["relpath"], IS_WINDOWS)
        item_abspath = os.path.join(self._data_abspath, relpath)
        return item_abspath

    def _create_structure(self):
        """Create necessary structure to hold a dataset."""

        # Ensure that the specified path does not exist and create it.
        if os.path.exists(self._abspath):
            raise(StorageBrokerOSError(
                "Path already exists: {}".format(self._abspath)
            ))

        # Make sure the parent directory exists.
        parent, _ = os.path.split(self._abspath)
        if not os.path.isdir(parent):
            raise(StorageBrokerOSError(
                "No such directory: {}".format(parent)))

        os.mkdir(self._abspath)

        # Create more essential subdirectories.
        for abspath in self._essential_subdirectories:
            if not os.path.isdir(abspath):
                os.mkdir(abspath)

    def put_item(self, fpath, relpath):
        """Put item with content from fpath at relpath in dataset.

        Missing directories in relpath are created on the fly.

        :param fpath: path to the item on disk
        :param relpath: relative path name given to the item in the dataset as
                        a handle, i.e. a Unix-like relpath
        :returns: the handle given to the item
        """

        # Define the destination path and make any missing parent directories.
        osrelpath = handle_to_osrelpath(relpath, IS_WINDOWS)
        dest_path = os.path.join(self._data_abspath, osrelpath)
        dirname = os.path.dirname(dest_path)
        mkdir_parents(dirname)

        # Copy the file across.
        shutil.copyfile(fpath, dest_path)

        return relpath

    def iter_item_handles(self):
        """Return iterator over item handles."""

        path = self._data_abspath
        path_length = len(path) + 1

        for dirpath, dirnames, filenames in os.walk(path):
            for fn in filenames:
                path = os.path.join(dirpath, fn)
                relative_path = path[path_length:]
                if IS_WINDOWS:
                    relative_path = windows_to_unix_path(relative_path)
                yield relative_path

    def add_item_metadata(self, handle, key, value):
        """Store the given key:value pair for the item associated with handle.

        :param handle: handle for accessing an item before the dataset is
                       frozen
        :param key: metadata key
        :param value: metadata value
        """
        if not os.path.isdir(self._metadata_fragments_abspath):
            os.mkdir(self._metadata_fragments_abspath)

        prefix = self._handle_to_fragment_absprefixpath(handle)
        fpath = prefix + '.{}.json'.format(key)

        with open(fpath, 'w') as fh:
            json.dump(value, fh)

    def get_item_metadata(self, handle):
        """Return dictionary containing all metadata associated with handle.

        In other words all the metadata added using the ``add_item_metadata``
        method.

        :param handle: handle for accessing an item before the dataset is
                       frozen
        :returns: dictionary containing item metadata
        """

        if not os.path.isdir(self._metadata_fragments_abspath):
            return {}

        prefix = self._handle_to_fragment_absprefixpath(handle)

        def list_abspaths(dirname):
            for f in os.listdir(dirname):
                yield os.path.join(dirname, f)

        files = [f for f in list_abspaths(self._metadata_fragments_abspath)
                 if f.startswith(prefix)]

        metadata = {}
        for f in files:
            key = f.split('.')[-2]  # filename: identifier.key.json
            with open(f) as fh:
                value = json.load(fh)
            metadata[key] = value

        return metadata

    def pre_freeze_hook(self):
        """Pre :meth:`dtoolcore.ProtoDataSet.freeze` actions.

        This method is called at the beginning of the
        :meth:`dtoolcore.ProtoDataSet.freeze` method.

        It may be useful for remote storage backends to generate
        caches to remove repetitive time consuming calls
        """
        allowed = set([v[0] for v in _STRUCTURE_PARAMETERS.values()])
        for d in os.listdir(self._abspath):
            if d not in allowed:
                msg = "Rogue content in base of dataset: {}".format(d)
                raise(DiskStorageBrokerValidationWarning(msg))

    def post_freeze_hook(self):
        """Post :meth:`dtoolcore.ProtoDataSet.freeze` cleanup actions.

        This method is called at the end of the
        :meth:`dtoolcore.ProtoDataSet.freeze` method.

        In the :class:`dtoolcore.storage_broker.DiskStorageBroker` it removes
        the temporary directory for storing item metadata fragment files.
        """
        if os.path.isdir(self._metadata_fragments_abspath):
            shutil.rmtree(self._metadata_fragments_abspath)

    def _list_historical_readme_keys(self):
        historical_readme_keys = []
        for name in os.listdir(self._abspath):
            if name.startswith("README.yml-"):
                key = os.path.join(self._abspath, name)
                historical_readme_keys.append(key)
        return historical_readme_keys<|MERGE_RESOLUTION|>--- conflicted
+++ resolved
@@ -381,12 +381,9 @@
     _dtool_readme_txt = _DTOOL_README_TXT
 
     def __init__(self, uri, config_path=None):
-<<<<<<< HEAD
-=======
 
         logger.debug("Initialising {}...".format(self))
 
->>>>>>> c1075b2e
         # Get the abspath to the dataset.
         self._abspath = dataset_abspath_from_uri(uri)
 
