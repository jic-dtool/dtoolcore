"""Disk storage broker."""

import os
import json
import shutil
import logging
import datetime
import socket

from dtoolcore import __version__
from dtoolcore.utils import (
    mkdir_parents,
    generate_identifier,
    generous_parse_uri,
    timestamp,
    IS_WINDOWS,
    windows_to_unix_path,
    unix_to_windows_path,
    handle_to_osrelpath,
)
from dtoolcore.filehasher import FileHasher, md5sum_hexdigest

logger = logging.getLogger(__name__)


_STRUCTURE_PARAMETERS = {
    "data_directory": ["data"],
    "dataset_readme_relpath": ["README.yml"],
    "dtool_directory": [".dtool"],
    "admin_metadata_relpath": [".dtool", "dtool"],
    "structure_metadata_relpath": [".dtool", "structure.json"],
    "dtool_readme_relpath": [".dtool", "README.txt"],
    "manifest_relpath": [".dtool", "manifest.json"],
    "overlays_directory": [".dtool", "overlays"],
    "annotations_directory": [".dtool", "annotations"],
    "metadata_fragments_directory": [".dtool", "tmp_fragments"],
    "storage_broker_version": __version__,
}

_DTOOL_README_TXT = """README
======

This is a Dtool dataset stored on traditional file system storage.

Content provided during the dataset creation process
----------------------------------------------------

Dataset descriptive metadata: README.yml
Dataset items: data/

Automatically generated files and directories
---------------------------------------------

This file: .dtool/README.txt
Administrative metadata describing the dataset: .dtool/dtool
Structural metadata describing the dataset: .dtool/structure.json
Structural metadata describing the data items: .dtool/manifest.json
Per item descriptive metadata: .dtool/overlays/
Dataset key/value pairs metadata: .dtool/annotations/
"""


class StorageBrokerOSError(OSError):
    pass


class DiskStorageBrokerValidationWarning(Warning):
    pass


class BaseStorageBroker(object):
    """Base storage broker class defining the required interface."""

    # Class methods to override.

    @classmethod
    def list_dataset_uris(cls, base_uri, config_path):
        """Return list containing URIs in location given by base_uri."""
        raise(NotImplementedError())

    @classmethod
    def generate_uri(cls, name, uuid, base_uri):
        """Return dataset URI."""
        raise(NotImplementedError())

    # Methods to override.

    def get_text(self, key):
        """Return the text associated with the key."""
        raise(NotImplementedError())

    def put_text(self, key, text):
        """Put the text into the storage associated with the key."""
        raise(NotImplementedError())

    def get_admin_metadata_key(self):
        """Return the admin metadata key."""
        raise(NotImplementedError())

    def get_readme_key(self):
        """Return the admin metadata key."""
        raise(NotImplementedError())

    def get_manifest_key(self):
        """Return the manifest key."""
        raise(NotImplementedError())

    def get_overlay_key(self, overlay_name):
        """Return the overlay key."""
        raise(NotImplementedError())

    def get_annotation_key(self, annotation_name):
        """Return the annotation key."""
        raise(NotImplementedError())

    def list_overlay_names(self):
        """Return list of overlay names."""
        raise(NotImplementedError())

    def list_annotation_names(self):
        """Return list of annotation names."""
        raise(NotImplementedError())

    def get_item_abspath(self, identifier):
        """Return absolute path at which item content can be accessed.

        :param identifier: item identifier
        :returns: absolute path from which the item content can be accessed
        """
        raise(NotImplementedError())

    def _create_structure(self):
        """Create necessary structure to hold a dataset."""
        raise(NotImplementedError())

    def put_item(self, fpath, relpath):
        """Put item with content from fpath at relpath in dataset.

        Missing directories in relpath are created on the fly.

        :param fpath: path to the item on disk
        :param relpath: relative path name given to the item in the dataset as
                        a handle
        :returns: the handle given to the item
        """
        raise(NotImplementedError())

    def iter_item_handles(self):
        """Return iterator over item handles."""
        raise(NotImplementedError())

    def get_size_in_bytes(self, handle):
        """Return the size in bytes."""
        raise(NotImplementedError())

    def get_utc_timestamp(self, handle):
        """Return the UTC timestamp."""
        raise(NotImplementedError())

    def get_hash(self, handle):
        """Return the hash."""
        raise(NotImplementedError())

    def has_admin_metadata(self):
        """Return True if the administrative metadata exists.

        This is the definition of being a "dataset".
        """
        raise(NotImplementedError())

    def add_item_metadata(self, handle, key, value):
        """Store the given key:value pair for the item associated with handle.

        :param handle: handle for accessing an item before the dataset is
                       frozen
        :param key: metadata key
        :param value: metadata value
        """
        raise(NotImplementedError())

    def get_item_metadata(self, handle):
        """Return dictionary containing all metadata associated with handle.

        In other words all the metadata added using the ``add_item_metadata``
        method.

        :param handle: handle for accessing an item before the dataset is
                       frozen
        :returns: dictionary containing item metadata
        """
        raise(NotImplementedError())

    def pre_freeze_hook(self):
        """Pre :meth:`dtoolcore.ProtoDataSet.freeze` actions.

        This method is called at the beginning of the
        :meth:`dtoolcore.ProtoDataSet.freeze` method.

        It may be useful for remote storage backends to generate
        caches to remove repetitive time consuming calls
        """
        raise(NotImplementedError())

    def post_freeze_hook(self):
        """Post :meth:`dtoolcore.ProtoDataSet.freeze` cleanup actions.

        This method is called at the end of the
        :meth:`dtoolcore.ProtoDataSet.freeze` method.

        In the :class:`dtoolcore.storage_broker.DiskStorageBroker` it removes
        the temporary directory for storing item metadata fragment files.
        """
        raise(NotImplementedError())

    def _list_historical_readme_keys(self):
        """Return list of historical README.yml keys."""
        raise(NotImplementedError())

    # Reusable methods.

    def generate_base_uri(self, uri):
        """Return dataset base URI given a uri."""
        base_uri = uri.rsplit("/", 1)[0]
        return base_uri

    def get_admin_metadata(self):
        """Return the admin metadata as a dictionary."""
        logger.debug("Getting admin metdata {}".format(self))
        text = self.get_text(self.get_admin_metadata_key())
        return json.loads(text)

    def get_readme_content(self):
        """Return the README descriptive metadata as a string."""
        logger.debug("Getting readme content {}".format(self))
        return self.get_text(self.get_readme_key())

    def get_manifest(self):
        """Return the manifest as a dictionary."""
        logger.debug("Getting manifest {}".format(self))
        text = self.get_text(self.get_manifest_key())
        return json.loads(text)

    def get_overlay(self, overlay_name):
        """Return overlay as a dictionary."""
        logger.debug("Getting overlay: {} {}".format(overlay_name, self))
        overlay_key = self.get_overlay_key(overlay_name)
        text = self.get_text(overlay_key)
        return json.loads(text)

    def get_annotation(self, annotation_name):
        """Return value of the annotation associated with the key.

        :returns: annotation (string, int, float, bool)
        :raises: DtoolCoreAnnotationKeyError if the annotation does not exist
        """
        logger.debug("Getting annotation: {} {}".format(annotation_name, self))
        annotation_key = self.get_annotation_key(annotation_name)
        text = self.get_text(annotation_key)
        return json.loads(text)

    def put_admin_metadata(self, admin_metadata):
        """Store the admin metadata."""
        logger.debug("Putting admin metdata {}".format(self))
        text = json.dumps(admin_metadata)
        key = self.get_admin_metadata_key()
        self.put_text(key, text)

    def put_manifest(self, manifest):
        """Store the manifest."""
        logger.debug("Putting manifest {}".format(self))
        text = json.dumps(manifest, indent=2, sort_keys=True)
        key = self.get_manifest_key()
        self.put_text(key, text)

    def put_readme(self, content):
        """Store the readme descriptive metadata."""
        logger.debug("Putting readme {}".format(self))
        key = self.get_readme_key()
        self.put_text(key, content)

    def update_readme(self, content):
        """Update the readme descriptive metadata."""
        logger.debug("Updating readme {}".format(self))
        key = self.get_readme_key()

        # Back up old README content.
        backup_content = self.get_readme_content()
        backup_key = key + "-{}".format(
            timestamp(datetime.datetime.now())
        )
        logger.debug("README.yml backup key: {} {}".format(backup_key, self))
        self.put_text(backup_key, backup_content)

        self.put_text(key, content)

    def put_overlay(self, overlay_name, overlay):
        """Store the overlay."""
        logger.debug("Putting overlay: {} {}".format(overlay_name, self))
        key = self.get_overlay_key(overlay_name)
        text = json.dumps(overlay, indent=2)
        self.put_text(key, text)

    def put_annotation(self, annotation_name, annotation):
        """Set/update value of the annotation associated with the key.

        :raises: DtoolCoreAnnotationTypeError if the type of the value is not
                 str, int, float or bool.
        """
        logger.debug("Putting annotation: {} {}".format(annotation_name, self))
        key = self.get_annotation_key(annotation_name)
        text = json.dumps(annotation, indent=2)
        self.put_text(key, text)

    def get_relpath(self, handle):
        """Return the relative path."""
        return handle

    def item_properties(self, handle):
        """Return properties of the item with the given handle."""
        logger.debug("Getting properties for handle: {} {}".format(handle, self))  # NOQA
        properties = {
            'size_in_bytes': self.get_size_in_bytes(handle),
            'utc_timestamp': self.get_utc_timestamp(handle),
            'hash': self.get_hash(handle),
            'relpath': self.get_relpath(handle)
        }
        logger.debug("{} properties: {} {}".format(handle, properties, self))
        return properties

    def _document_structure(self):
        """Document the structure of the dataset."""
        logger.debug("Documenting dataset structure {}".format(self))
        key = self.get_structure_key()
        text = json.dumps(self._structure_parameters, indent=2, sort_keys=True)
        self.put_text(key, text)

        key = self.get_dtool_readme_key()
        self.put_text(key, self._dtool_readme_txt)

    def create_structure(self):
        """Create necessary structure to hold a dataset."""
        logger.debug("Creating dataset structure {}".format(self))
        self._create_structure()
        self._document_structure()


<<<<<<< HEAD
def dataset_abspath_from_uri(uri):
    """Generate an absolute path to the base of a DataSet stored on filesystem
    disk in a way that's safe for Windows.
    """

    parse_result = generous_parse_uri(uri)
    path = os.path.join(parse_result.netloc, parse_result.path)
    if path.startswith("/C:"):
        return os.path.abspath(path[1:])
    else:
        return os.path.abspath(path)
=======
def _get_abspath_from_uri(uri):
    """Return abspath.
    """
    logger.debug("In _get_abspath_from_uri")
    logger.debug("_get_abspath_from_uri.input_uri: {}".format(uri))
    parse_result = generous_parse_uri(uri)
    path = parse_result.path
    if IS_WINDOWS:
        path = unix_to_windows_path(path)
    abspath = os.path.abspath(path)
    logger.debug("_get_abspath_from_uri.return: {}".format(abspath))
    return abspath
>>>>>>> 2ea39683


class DiskStorageBroker(BaseStorageBroker):
    """
    Storage broker to interact with datasets on local disk storage.

    The :class:`dtoolcore.ProtoDataSet` class uses the
    :class:`dtoolcore.storage_broker.DiskStorageBroker` to construct datasets
    by writing to disk and the :class:`dtoolcore.DataSet` class uses it to read
    datasets from disk.
    """

    #: Attribute used to define the type of storage broker.
    key = "file"

    #: Attribute used by :class:`dtoolcore.ProtoDataSet` to write the hash
    #: function name to the manifest.
    hasher = FileHasher(md5sum_hexdigest)

    # Attribute used to define the structure of the dataset.
    _structure_parameters = _STRUCTURE_PARAMETERS

    # Attribute used to document the structure of the dataset.
    _dtool_readme_txt = _DTOOL_README_TXT

    def __init__(self, uri, config_path=None):
        # Get the abspath to the dataset.
<<<<<<< HEAD
        self._abspath = dataset_abspath_from_uri(uri)
=======
        self._abspath = _get_abspath_from_uri(uri)
>>>>>>> 2ea39683

        # Define some other more abspaths.
        self._data_abspath = self._generate_abspath("data_directory")
        self._overlays_abspath = self._generate_abspath("overlays_directory")
        self._annotations_abspath = self._generate_abspath(
            "annotations_directory"
        )
        self._metadata_fragments_abspath = self._generate_abspath(
            "metadata_fragments_directory"
        )

        # Define some essential directories to be created.
        self._essential_subdirectories = [
            self._generate_abspath("dtool_directory"),
            self._data_abspath,
            self._overlays_abspath,
            self._annotations_abspath
        ]

    # Generic helper functions.

    def _generate_abspath(self, key):
        return os.path.join(self._abspath, *self._structure_parameters[key])

    def _fpath_from_handle(self, handle):
        return os.path.join(self._data_abspath, handle)

    def _handle_to_fragment_absprefixpath(self, handle):
        stem = generate_identifier(handle)
        return os.path.join(self._metadata_fragments_abspath, stem)

    # Class methods to override.

    @classmethod
    def list_dataset_uris(cls, base_uri, config_path):
        """Return list containing URIs in location given by base_uri."""

        parsed_uri = generous_parse_uri(base_uri)
        uri_list = []

        path = parsed_uri.path
        if IS_WINDOWS:
            path = unix_to_windows_path(parsed_uri.path)

        for d in os.listdir(path):
            dir_path = os.path.join(path, d)

            if not os.path.isdir(dir_path):
                continue

            storage_broker = cls(dir_path, config_path)

            if not storage_broker.has_admin_metadata():
                continue

            uri = storage_broker.generate_uri(
                name=d,
                uuid=None,
                base_uri=base_uri
            )
            uri_list.append(uri)

        return uri_list

    @classmethod
    def generate_uri(cls, name, uuid, base_uri):
<<<<<<< HEAD
        prefix = generous_parse_uri(base_uri).path
        netloc = generous_parse_uri(base_uri).netloc
        dataset_path = os.path.join(netloc, prefix, name)
=======
        logger.debug("In DiskStorageBroker.generate_uri...")
        parsed_uri = generous_parse_uri(base_uri)
        base_dir_path = parsed_uri.path
        if IS_WINDOWS:
            base_dir_path = unix_to_windows_path(base_dir_path)
        dataset_path = os.path.join(base_dir_path, name)
>>>>>>> 2ea39683
        dataset_abspath = os.path.abspath(dataset_path)
        if IS_WINDOWS:
            dataset_abspath = windows_to_unix_path(dataset_abspath)
            return "{}:///{}".format(cls.key, dataset_abspath)
        else:
            return "{}://{}{}".format(
                cls.key,
                socket.gethostname(),
                dataset_abspath
            )

    # Methods to override.

    def get_text(self, key):
        """Return the text associated with the key."""
        with open(key) as fh:
            return fh.read()

    def put_text(self, key, text):
        """Put the text into the storage associated with the key."""
        parent_directory = os.path.dirname(key)
        mkdir_parents(parent_directory)
        with open(key, "w") as fh:
            fh.write(text)

    def get_admin_metadata_key(self):
        "Return the path to the admin metadata file."""
        return self._generate_abspath("admin_metadata_relpath")

    def get_readme_key(self):
        "Return the path to the readme file."""
        return self._generate_abspath("dataset_readme_relpath")

    def get_manifest_key(self):
        "Return the path to the readme file."""
        return self._generate_abspath("manifest_relpath")

    def get_structure_key(self):
        "Return the path to the structure parameter file."""
        return self._generate_abspath("structure_metadata_relpath")

    def get_dtool_readme_key(self):
        "Return the path to the dtool readme file."""
        return self._generate_abspath("dtool_readme_relpath")

    def get_overlay_key(self, overlay_name):
        "Return the path to the overlay file."""
        return os.path.join(self._overlays_abspath, overlay_name + '.json')

    def get_annotation_key(self, annotation_name):
        "Return the path to the annotation file."""
        return os.path.join(
            self._annotations_abspath,
            annotation_name + '.json'
        )

    def get_size_in_bytes(self, handle):
        """Return the size in bytes."""
        fpath = self._fpath_from_handle(handle)
        return os.stat(fpath).st_size

    def get_utc_timestamp(self, handle):
        """Return the UTC timestamp."""
        fpath = self._fpath_from_handle(handle)
        datetime_obj = datetime.datetime.utcfromtimestamp(
            os.stat(fpath).st_mtime
        )
        return timestamp(datetime_obj)

    def get_hash(self, handle):
        """Return the hash."""
        fpath = self._fpath_from_handle(handle)
        return DiskStorageBroker.hasher(fpath)

    def has_admin_metadata(self):
        """Return True if the administrative metadata exists.

        This is the definition of being a "dataset".
        """
        return os.path.isfile(self.get_admin_metadata_key())

    def list_overlay_names(self):
        """Return list of overlay names."""
        overlay_names = []
        if not os.path.isdir(self._overlays_abspath):
            return overlay_names
        for fname in os.listdir(self._overlays_abspath):
            name, ext = os.path.splitext(fname)
            overlay_names.append(name)
        return overlay_names

    def list_annotation_names(self):
        """Return list of annotation names."""
        annotation_names = []
        if not os.path.isdir(self._annotations_abspath):
            return annotation_names
        for fname in os.listdir(self._annotations_abspath):
            name, ext = os.path.splitext(fname)
            annotation_names.append(name)
        return annotation_names

    def get_item_abspath(self, identifier):
        """Return absolute path at which item content can be accessed.

        :param identifier: item identifier
        :returns: absolute path from which the item content can be accessed
        """
        manifest = self.get_manifest()
        item = manifest["items"][identifier]
        relpath = handle_to_osrelpath(item["relpath"], IS_WINDOWS)
        item_abspath = os.path.join(self._data_abspath, relpath)
        return item_abspath

    def _create_structure(self):
        """Create necessary structure to hold a dataset."""

        # Ensure that the specified path does not exist and create it.
        if os.path.exists(self._abspath):
            raise(StorageBrokerOSError(
                "Path already exists: {}".format(self._abspath)
            ))

        # Make sure the parent directory exists.
        parent, _ = os.path.split(self._abspath)
        if not os.path.isdir(parent):
            raise(StorageBrokerOSError(
                "No such directory: {}".format(parent)))

        os.mkdir(self._abspath)

        # Create more essential subdirectories.
        for abspath in self._essential_subdirectories:
            if not os.path.isdir(abspath):
                os.mkdir(abspath)

    def put_item(self, fpath, relpath):
        """Put item with content from fpath at relpath in dataset.

        Missing directories in relpath are created on the fly.

        :param fpath: path to the item on disk
        :param relpath: relative path name given to the item in the dataset as
                        a handle, i.e. a Unix-like relpath
        :returns: the handle given to the item
        """

        # Define the destination path and make any missing parent directories.
        osrelpath = handle_to_osrelpath(relpath, IS_WINDOWS)
        dest_path = os.path.join(self._data_abspath, osrelpath)
        dirname = os.path.dirname(dest_path)
        mkdir_parents(dirname)

        # Copy the file across.
        shutil.copyfile(fpath, dest_path)

        return relpath

    def iter_item_handles(self):
        """Return iterator over item handles."""

        path = self._data_abspath
        path_length = len(path) + 1

        for dirpath, dirnames, filenames in os.walk(path):
            for fn in filenames:
                path = os.path.join(dirpath, fn)
                relative_path = path[path_length:]
                if IS_WINDOWS:
                    relative_path = windows_to_unix_path(relative_path)
                yield relative_path

    def add_item_metadata(self, handle, key, value):
        """Store the given key:value pair for the item associated with handle.

        :param handle: handle for accessing an item before the dataset is
                       frozen
        :param key: metadata key
        :param value: metadata value
        """
        if not os.path.isdir(self._metadata_fragments_abspath):
            os.mkdir(self._metadata_fragments_abspath)

        prefix = self._handle_to_fragment_absprefixpath(handle)
        fpath = prefix + '.{}.json'.format(key)

        with open(fpath, 'w') as fh:
            json.dump(value, fh)

    def get_item_metadata(self, handle):
        """Return dictionary containing all metadata associated with handle.

        In other words all the metadata added using the ``add_item_metadata``
        method.

        :param handle: handle for accessing an item before the dataset is
                       frozen
        :returns: dictionary containing item metadata
        """

        if not os.path.isdir(self._metadata_fragments_abspath):
            return {}

        prefix = self._handle_to_fragment_absprefixpath(handle)

        def list_abspaths(dirname):
            for f in os.listdir(dirname):
                yield os.path.join(dirname, f)

        files = [f for f in list_abspaths(self._metadata_fragments_abspath)
                 if f.startswith(prefix)]

        metadata = {}
        for f in files:
            key = f.split('.')[-2]  # filename: identifier.key.json
            with open(f) as fh:
                value = json.load(fh)
            metadata[key] = value

        return metadata

    def pre_freeze_hook(self):
        """Pre :meth:`dtoolcore.ProtoDataSet.freeze` actions.

        This method is called at the beginning of the
        :meth:`dtoolcore.ProtoDataSet.freeze` method.

        It may be useful for remote storage backends to generate
        caches to remove repetitive time consuming calls
        """
        allowed = set([v[0] for v in _STRUCTURE_PARAMETERS.values()])
        for d in os.listdir(self._abspath):
            if d not in allowed:
                msg = "Rogue content in base of dataset: {}".format(d)
                raise(DiskStorageBrokerValidationWarning(msg))

    def post_freeze_hook(self):
        """Post :meth:`dtoolcore.ProtoDataSet.freeze` cleanup actions.

        This method is called at the end of the
        :meth:`dtoolcore.ProtoDataSet.freeze` method.

        In the :class:`dtoolcore.storage_broker.DiskStorageBroker` it removes
        the temporary directory for storing item metadata fragment files.
        """
        if os.path.isdir(self._metadata_fragments_abspath):
            shutil.rmtree(self._metadata_fragments_abspath)

    def _list_historical_readme_keys(self):
        historical_readme_keys = []
        for name in os.listdir(self._abspath):
            if name.startswith("README.yml-"):
                key = os.path.join(self._abspath, name)
                historical_readme_keys.append(key)
        return historical_readme_keys<|MERGE_RESOLUTION|>--- conflicted
+++ resolved
@@ -344,19 +344,6 @@
         self._document_structure()
 
 
-<<<<<<< HEAD
-def dataset_abspath_from_uri(uri):
-    """Generate an absolute path to the base of a DataSet stored on filesystem
-    disk in a way that's safe for Windows.
-    """
-
-    parse_result = generous_parse_uri(uri)
-    path = os.path.join(parse_result.netloc, parse_result.path)
-    if path.startswith("/C:"):
-        return os.path.abspath(path[1:])
-    else:
-        return os.path.abspath(path)
-=======
 def _get_abspath_from_uri(uri):
     """Return abspath.
     """
@@ -369,7 +356,6 @@
     abspath = os.path.abspath(path)
     logger.debug("_get_abspath_from_uri.return: {}".format(abspath))
     return abspath
->>>>>>> 2ea39683
 
 
 class DiskStorageBroker(BaseStorageBroker):
@@ -397,11 +383,7 @@
 
     def __init__(self, uri, config_path=None):
         # Get the abspath to the dataset.
-<<<<<<< HEAD
-        self._abspath = dataset_abspath_from_uri(uri)
-=======
         self._abspath = _get_abspath_from_uri(uri)
->>>>>>> 2ea39683
 
         # Define some other more abspaths.
         self._data_abspath = self._generate_abspath("data_directory")
@@ -468,18 +450,12 @@
 
     @classmethod
     def generate_uri(cls, name, uuid, base_uri):
-<<<<<<< HEAD
-        prefix = generous_parse_uri(base_uri).path
-        netloc = generous_parse_uri(base_uri).netloc
-        dataset_path = os.path.join(netloc, prefix, name)
-=======
         logger.debug("In DiskStorageBroker.generate_uri...")
         parsed_uri = generous_parse_uri(base_uri)
         base_dir_path = parsed_uri.path
         if IS_WINDOWS:
             base_dir_path = unix_to_windows_path(base_dir_path)
         dataset_path = os.path.join(base_dir_path, name)
->>>>>>> 2ea39683
         dataset_abspath = os.path.abspath(dataset_path)
         if IS_WINDOWS:
             dataset_abspath = windows_to_unix_path(dataset_abspath)
