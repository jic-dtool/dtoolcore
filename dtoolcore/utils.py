"""Utility functions for dtoolcore."""

import os
import errno
import getpass
import hashlib
import json
import platform
import binascii
import base64
import datetime
import re
import socket
import logging

try:
    from urlparse import urlparse, urlunparse
except ImportError:
    from urllib.parse import urlparse, urlunparse

logger = logging.getLogger(__name__)

IS_WINDOWS = False
if platform.system() == "Windows":
    IS_WINDOWS = True

DEFAULT_CONFIG_PATH = os.path.expanduser("~/.config/dtool/dtool.json")
DEFAULT_CACHE_PATH = os.path.expanduser("~/.cache/dtool")

MAX_NAME_LENGTH = 80
NAME_VALID_CHARS_LIST = ["0-9", "a-z", "A-Z", "-", "_", "."]
NAME_VALID_CHARS_STR = "".join(NAME_VALID_CHARS_LIST)
NAME_VALID_CHARS_REGEX = re.compile(r"^[{}]+$".format(NAME_VALID_CHARS_STR))


def windows_to_unix_path(win_path):
    """Return Unix path."""
<<<<<<< HEAD
    unix_path = win_path.replace("\\", "/")

#    if unix_path[1] == ":":
#        unix_path = unix_path[2:]
    return unix_path
=======
    logger.debug("In windows_to_unix_path...")
    logger.debug("windows_to_unix_path.input_win_path: {}".format(win_path))
    linux_path = win_path.replace("\\", "/")
    logger.debug("windows_to_unix_path.return: {}".format(linux_path))
    return linux_path
>>>>>>> c1075b2e


def unix_to_windows_path(unix_path, netloc):
    """Return Windows path."""
    logger.debug("In unix_to_windows_path...")
    logger.debug("unix_to_windows_path.input_unix_path: {}".format(unix_path))
    win_path = netloc + unix_path.replace("/", "\\")
    logger.debug("unix_to_windows_path.return: {}".format(win_path))
    return win_path


def generous_parse_uri(uri):
    """Return a urlparse.ParseResult object with the results of parsing the
    given URI. This has the same properties as the result of parse_uri.

    When passed a relative path, it determines the absolute path, sets the
    scheme to file, the netloc to localhost and returns a parse of the result.
    """
    logger.debug("In generous_pase_uri...")
    logger.debug("generous_pase_uri.input_uri: {}".format(uri))

    parse_result = urlparse(uri)

    IS_WINDOWS_DRIVE_LETTER = len(parse_result.scheme) == 1

    if parse_result.scheme == '' or IS_WINDOWS_DRIVE_LETTER:
        abspath = os.path.abspath(parse_result.path)
        if IS_WINDOWS:
            abspath = windows_to_unix_path(abspath)
        fixed_uri = "file://{}{}".format(
            socket.gethostname(),
            abspath
        )
        parse_result = urlparse(fixed_uri)

    logger.debug("generouse_pase_uri.return: {}".format(parse_result))
    return parse_result


def sanitise_uri(uri):
    """Return fully qualified uri from the input, which might be a relpath."""
    logger.debug("In sanitise_uri...")
    logger.debug("sanitise_uri.input_uri: {}".format(uri))
    logger.debug("sanitise_uri.calling.utils.generouse_parse_uri")
    uri = urlunparse(generous_parse_uri(uri))
    logger.debug("sanitise_uri.return: {}".format(uri))
    return uri


def cross_platform_getuser(is_windows, no_username_in_env):
    """Return the username or "unknown".

    The function returns "unknown" if the platform is windows
    and the username environment variable is not set.
    """
    if is_windows and no_username_in_env:
        return "unknown"
    return getpass.getuser()


def getuser():
    """Return the username."""
    is_windows = platform.system() == "Windows"
    no_username_in_env = os.environ.get("USERNAME") is None
    return cross_platform_getuser(is_windows, no_username_in_env)


def _get_config_dict_from_file(config_path=None):
    """Return value if key exists in file.

    Return empty string ("") if key or file does not exist.
    """
    if config_path is None:
        config_path = DEFAULT_CONFIG_PATH

    # Default (empty) content will be used if config file does not exist.
    config_content = {}

    # If the config file exists we use that content.
    if os.path.isfile(config_path):
        with open(config_path) as fh:
            config_content = json.load(fh)

    return config_content


def write_config_value_to_file(key, value, config_path=None):
    """Write key/value pair to config file.
    """
    if config_path is None:
        config_path = DEFAULT_CONFIG_PATH

    # Get existing config.
    config = _get_config_dict_from_file(config_path)

    # Add/update the key/value pair.
    config[key] = value

    # Create parent directories if they are missing.
    mkdir_parents(os.path.dirname(config_path))

    # Write the content
    with open(config_path, "w") as fh:
        json.dump(config, fh, sort_keys=True, indent=2)

    # Set 600 permissions on the config file.
    os.chmod(config_path, 33216)

    return get_config_value_from_file(key, config_path)


def get_config_value_from_file(key, config_path=None, default=None):
    """Return value if key exists in file.

    Return default if key not in config.
    """
    config = _get_config_dict_from_file(config_path)
    if key not in config:
        return default
    return config[key]


def get_config_value(key, config_path=None, default=None):
    """Get a configuration value.

    Preference:
    1. From environment
    2. From JSON configuration file supplied in ``config_path`` argument
    3. The default supplied to the function

    :param key: name of lookup value
    :param config_path: path to JSON configuration file
    :param default: default fall back value
    :returns: value associated with the key
    """
    if config_path is None:
        config_path = DEFAULT_CONFIG_PATH

    # Start by setting default value
    value = default

    # Update from config file
    value = get_config_value_from_file(
        key=key,
        config_path=config_path,
        default=value
    )

    # Update from environment variable
    value = os.environ.get(key, value)
    return value


def sha1_hexdigest(input_string):
    """Return hex digest of the sha1sum of the input_string."""

    byte_string = input_string.encode()

    return hashlib.sha1(byte_string).hexdigest()


def base64_to_hex(input_string):
    """Retun the hex encoded version of the base64 encoded input string."""

    return binascii.hexlify(base64.b64decode(input_string)).decode()


def generate_identifier(handle):
    """Return identifier from a ProtoDataSet handle."""
    return sha1_hexdigest(handle)


def mkdir_parents(path):
    """Create the given directory path.
    This includes all necessary parent directories. Does not raise an error if
    the directory already exists.
    :param path: path to create
    """

    try:
        os.makedirs(path)
    except OSError as exc:
        if exc.errno == errno.EEXIST:
            pass
        else:
            raise


def timestamp(datetime_obj):
    """Return Unix timestamp as float.

    The number of seconds that have elapsed since January 1, 1970.
    """
    start_of_time = datetime.datetime(1970, 1, 1)
    diff = datetime_obj - start_of_time
    return diff.total_seconds()


def name_is_valid(name):
    """Return True if the dataset name is valid.

    The name can only be 80 characters long.
    Valid characters: Alpha numeric characters [0-9a-zA-Z]
    Valid special characters: - _ .
    """
    # The name can only be 80 characters long.
    if len(name) > MAX_NAME_LENGTH:
        return False
    return bool(NAME_VALID_CHARS_REGEX.match(name))


def relpath_to_handle(relpath, is_windows=False):
    """Return handle from relpath.

    Handles are Unix style relpaths.
    Converts Windows relpath to Unix style relpath.
    Strips "./" prefix.
    """
    if is_windows:
        relpath = windows_to_unix_path(relpath)
    if relpath.startswith("./"):
        relpath = relpath[2:]
    return relpath


def handle_to_osrelpath(handle, is_windows=False):
    """Return OS specific relpath from handle."""
    directories = handle.split("/")
    if is_windows:
        return "\\".join(directories)
    return "/".join(directories)<|MERGE_RESOLUTION|>--- conflicted
+++ resolved
@@ -35,19 +35,14 @@
 
 def windows_to_unix_path(win_path):
     """Return Unix path."""
-<<<<<<< HEAD
+    logger.debug("In windows_to_unix_path...")
+    logger.debug("windows_to_unix_path.input_win_path: {}".format(win_path))
     unix_path = win_path.replace("\\", "/")
 
 #    if unix_path[1] == ":":
 #        unix_path = unix_path[2:]
+    logger.debug("windows_to_unix_path.return: {}".format(unix_path))
     return unix_path
-=======
-    logger.debug("In windows_to_unix_path...")
-    logger.debug("windows_to_unix_path.input_win_path: {}".format(win_path))
-    linux_path = win_path.replace("\\", "/")
-    logger.debug("windows_to_unix_path.return: {}".format(linux_path))
-    return linux_path
->>>>>>> c1075b2e
 
 
 def unix_to_windows_path(unix_path, netloc):
