--- conflicted
+++ resolved
@@ -5,6 +5,7 @@
 import getpass
 import hashlib
 import json
+import logging
 import platform
 import binascii
 import base64
@@ -17,6 +18,8 @@
 except ImportError:
     from urllib.parse import urlparse, urlunparse
 
+logger = logging.getLogger(__name__)
+
 IS_WINDOWS = False
 if platform.system() == "Windows":
     IS_WINDOWS = True
@@ -32,17 +35,9 @@
 
 def windows_to_unix_path(win_path):
     """Return Unix path."""
-<<<<<<< HEAD
-    unix_path = win_path.replace("\\", "/")
-
-#    if unix_path[1] == ":":
-#        unix_path = unix_path[2:]
-    return unix_path
-=======
     logger.debug("In windows_to_unix_path...")
     logger.debug("windows_to_unix_path.input_win_path: {}".format(win_path))
     unix_path = win_path.replace("\\", "/")
->>>>>>> 2ea39683
 
     # Deal with Windows path defect where path has incorrect starting /, e.g.
     # /C:/some/path.
@@ -55,9 +50,6 @@
 
 def unix_to_windows_path(unix_path):
     """Return Windows path."""
-<<<<<<< HEAD
-    return netloc + unix_path.replace("/", "\\")
-=======
     logger.debug("In unix_to_windows_path...")
     logger.debug("unix_to_windows_path.input_unix_path: {}".format(unix_path))
 
@@ -69,7 +61,6 @@
     win_path = unix_path.replace("/", "\\")
     logger.debug("unix_to_windows_path.return: {}".format(win_path))
     return win_path
->>>>>>> 2ea39683
 
 
 def generous_parse_uri(uri):
